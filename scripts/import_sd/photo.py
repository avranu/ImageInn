"""
	
	Metadata:
	
		File: photo.py
		Project: import_sd
		Created Date: 11 Aug 2023
		Author: Jess Mann
		Email: jess.a.mann@gmail.com
	
		-----
	
		Last Modified: Thu Aug 17 2023
		Modified By: Jess Mann
	
		-----
	
		Copyright (c) 2023 Jess Mann
"""
from __future__ import annotations
import datetime
from enum import Enum
import errno
import math
import os
import re
import logging
from typing import Any, Dict, Optional, TypedDict
import exifread, exifread.utils, exifread.tags.exif, exifread.classes
from .exif import ExifTag
from .validator import Validator
from .path import FilePath

logger = logging.getLogger(__name__)

class Photo(FilePath):
	"""
	Allows us to interact with sd cards mounted to the server this code is running on.
	"""
	_path : str
	_number : int

	def __init__(self, path : str, number : Optional[int] = None):
		"""
		Initialise the photo object.

		Args:
			path (str): The path to the photo.
			number (int, optional): The number of the photo. Defaults to None.
		"""
		super().__init__(path)
		self._number = number

	@property
	def path(self) -> str:
		"""
		The path to the photo.
		"""
		return self._path
	
	@path.setter
	def path(self, value : str):
		"""
		The path to the photo, which must already exist.
		"""
		if not os.path.exists(value):
			raise FileNotFoundError(errno.ENOENT, os.strerror(errno.ENOENT), value)
		
		if not os.path.isfile(value):
			raise ValueError('Path must be a file')
		
		self._path = os.path.normpath(value)
	
	@property
	def aperture(self) -> float | None:
		"""
		Get the aperture from the EXIF data of the given file.

		Returns:
			float: The aperture (as a float, not a ratio)

		Examples:
			>>> photo = Photo('/media/pi/SD_CARD/DCIM/100MSDCF/IMG_1234.arw')
			>>> photo.aperture
			'2.8'
		"""
		result = self.attr(ExifTag.APERTURE)
		if not result:
			return None
		# Round up, always
		return round(result, 2)
	
	@property
	def brightness(self) -> float | None:
		"""
		Get the brightness value from the EXIF data of the given file.

		Returns:
			str: The brightness value.

		Examples:
			>>> photo = Photo('/media/pi/SD_CARD/DCIM/100MSDCF/IMG_1234.arw')
			>>> photo.brightness
			'-8.27'
		"""
		result = self.attr(ExifTag.BRIGHTNESS)
		if not result:
			return None

		# Round up the 2nd decimal place. Always round up, never down. 
		return round(result, 2)
	
	@property
	def camera(self) -> str | None:
		"""
		Get the camera model from the EXIF data of the given file.

		Returns:
			str: The camera model.

		Examples:
			>>> photo = Photo('/media/pi/SD_CARD/DCIM/100MSDCF/IMG_1234.arw')
			>>> photo.camera
			'a7r4'
		"""
		return self.attr(ExifTag.CAMERA)
	
	@property
	def date(self) -> datetime:
		"""
		Get the date from the EXIF data of the given file.

		Returns:
			datetime: The date.

		Examples:
			>>> photo = Photo('/media/pi/SD_CARD/DCIM/100MSDCF/IMG_1234.arw')
			>>> photo.date
			'2020-01-01 12:00:00'
		"""
		value = self.attr(ExifTag.DATE)
		if not value:
			return None
		return datetime.datetime.strptime(value, '%Y:%m:%d %H:%M:%S')
	
	@property
	def dimensions(self) -> Dict[str, int] | None:
		"""
		Get the dimensions from the EXIF data of the given file.

		Returns:
			dict: The dimensions.

		Examples:
			>>> photo = Photo('/media/pi/SD_CARD/DCIM/100MSDCF/IMG_1234.arw')
			>>> photo.dimensions
			{'height': 4000, 'width': 6000}
		"""
		value = self.attr(ExifTag.DIMENSIONS)
		if not value:
			return None
		return {
			'height': value[0],
			'width': value[1]
		}

	@property
	def exposure_bias(self) -> float | None:
		"""
		Get the exposure bias from the EXIF data of the given file.

		Returns:
			str: The exposure bias.

		Examples:
			>>> photo = Photo('/media/pi/SD_CARD/DCIM/100MSDCF/IMG_1234.arw')
			>>> photo.exposure_bias
			'-2 7'
		"""
		result = self.attr(ExifTag.EXPOSURE_BIAS)
		if not result:
			return None
		# Round up the 2nd decimal place, always
		return round(result, 2)
	
	@property
	def exposure_value(self) -> float | None:
		"""
		Calculate the exposure value using EXIF data from the photo

		Returns:
			float: The exposure value.

		Examples:
			>>> photo = Photo('/media/pi/SD_CARD/DCIM/100MSDCF/IMG_1234.arw')
			>>> photo.exposure_value
			'-8.27'
		"""
		aperture = self.aperture
		shutter_speed = self.ss
		iso = self.iso
		if not aperture or not shutter_speed or not iso:
			return None
<<<<<<< HEAD
=======
		
>>>>>>> 42ef1f85
		return round(math.log2((aperture ** 2) / shutter_speed * iso), 2)
	
	@property
	def exposure_mode(self) -> str | None:
		"""
		Get the exposure mode from the EXIF data of the given file.

		Returns:
			str: The exposure mode.

		Examples:
			>>> photo = Photo('/media/pi/SD_CARD/DCIM/100MSDCF/IMG_1234.arw')

		"""
		return self.attr(ExifTag.EXPOSURE_MODE)

	@property
	def exposure_program(self) -> str | None:
		"""
		Get the exposure program from the EXIF data of the given file.

		Returns:
			str: The exposure program.

		Examples:
			>>> photo = Photo('/media/pi/SD_CARD/DCIM/100MSDCF/IMG_1234.arw')

		"""
		return self.attr(ExifTag.EXPOSURE_PROGRAM)

	@property
	def exposure_time(self) -> float | None:
		"""
		Get the exposure time from the EXIF data of the given file.

		Returns:
			float: The exposure time (as a float, not a ratio)

		Examples:
			>>> photo = Photo('/media/pi/SD_CARD/DCIM/100MSDCF/IMG_1234.arw')
			>>> photo.exposure_time
			'0.0125'
		"""
		result = self.attr(ExifTag.EXPOSURE_TIME)
		if not result:
			return None
		# Round up the 10th decimal place, always
		return round(result, 10)
	
	@property
	def f(self) -> float | None:
		"""
		Get the f-number from the EXIF data of the given file.

		Returns:
			float: The f-number (as a float, not a ratio)

		Examples:
			>>> photo = Photo('/media/pi/SD_CARD/DCIM/100MSDCF/IMG_1234.arw')
			>>> photo.f_number
			'2.8'
		"""
		result = self.attr(ExifTag.F)
		if not result:
			return None
		# Round up, always
		return round(result, 2)

	@property
	def flash(self) -> bool | None:
		"""
		Get the flash status from the EXIF data of the given file.

		Returns:
			bool: True if flash was used, False otherwise.

		Examples:
			>>> photo = Photo('/media/pi/SD_CARD/DCIM/100MSDCF/IMG_1234.arw')
			True
		"""
		return self.attr(ExifTag.FLASH)
	
	@property
	def focal_length(self) -> float | None:
		"""
		Get the focal length from the EXIF data of the given file.

		Returns:
			float: The focal length (as a float, not a ratio)

		Examples:
			>>> photo = Photo('/media/pi/SD_CARD/DCIM/100MSDCF/IMG_1234.arw')
			>>> photo.focal_length
			'2.8'
		"""
		result = self.attr(ExifTag.FOCAL_LENGTH)
		if not result:
			return None
		# Round up, always
		return round(result, 2)
	
	@property
	def height(self) -> int | None:
		"""
		Get the height from the EXIF data of the given file.

		Returns:
			int: The height.

		Examples:
			>>> photo = Photo('/media/pi/SD_CARD/DCIM/100MSDCF/IMG_1234.arw')
			>>> photo.height
			4000
		"""
		return self.attr(ExifTag.HEIGHT)

	@property
	def iso(self) -> int | None:
		"""
		Get the ISO from the EXIF data of the given file.

		Returns:
			int: The ISO.

		Examples:
			>>> photo = Photo('/media/pi/SD_CARD/DCIM/100MSDCF/IMG_1234.arw')
			>>> photo.iso
			'100'
		"""
		return self.attr(ExifTag.ISO)
	
	@property
	def landscape(self) -> bool | None:
		"""
		Get the landscape status from the EXIF data of the given file.

		Returns:
			bool: True if landscape, False otherwise.

		Examples:
			>>> photo = Photo('/media/pi/SD_CARD/DCIM/100MSDCF/IMG_1234.arw')
			True
		"""
		return self.orientation == 'Landscape'
	
	@property
	def portrait(self) -> bool | None:
		"""
		Get the portrait status from the EXIF data of the given file.

		Returns:
			bool: True if portrait, False otherwise.

		Examples:
			>>> photo = Photo('/media/pi/SD_CARD/DCIM/100MSDCF/IMG_1234.arw')
			False
		"""
		return self.orientation == 'Portrait'

	@property
	def lens(self) -> str | None:
		"""
		Get the lens from the EXIF data of the given file.

		Returns:
			str: The lens.

		Examples:
			>>> photo = Photo('/media/pi/SD_CARD/DCIM/100MSDCF/IMG_1234.arw')
			>>> photo.lens
			'FE 35mm F1.8'
		"""
		return self.attr(ExifTag.LENS)
	
	@property
	def metering_mode(self) -> str | None:
		"""
		Get the metering mode from the EXIF data of the given file.

		Returns:
			str: The metering mode.
		"""
		return self.attr(ExifTag.METERING_MODE)
	
	@property
	def megapixels(self) -> float | None:
		"""
		Get the megapixels from the EXIF data of the given file.

		Returns:
			float: The megapixels.

		Examples:
			>>> photo = Photo('/media/pi/SD_CARD/DCIM/100MSDCF/IMG_1234.arw')
			>>> photo.megapixels
			'24.2'
		"""
		return self.attr(ExifTag.MEGAPIXELS)
	
	@property
	def orientation(self) -> str | None:
		"""
		Get the orientation from the EXIF data of the given file.

		Returns:
			str: The orientation.

		Examples:
			>>> photo = Photo('/media/pi/SD_CARD/DCIM/100MSDCF/IMG_1234.arw')
		"""
		return self.attr(ExifTag.ORIENTATION)

	@property
	def ss(self) -> float | None:
		"""
		Get the shutter speed from the EXIF data of the given file.

		Returns:
			float: The shutter speed (as a float, not a ratio)

		Examples:
			>>> photo = Photo('/media/pi/SD_CARD/DCIM/100MSDCF/IMG_1234.arw')
			>>> photo.shutter_speed
			'0.0125'
		"""
		result = self.attr(ExifTag.SS)
		if not result:
			return None
		# Round up the 10th decimal place, always
		return round(result, 10)

	@property
	def size(self) -> int | None:
		"""
		Get the size from the EXIF data of the given file.

		Returns:
			int: The size.
		"""
		return self.attr(ExifTag.SIZE)
	
	@property
	def temperature(self) -> str | None:
		"""
		Get the temperature from the EXIF data of the given file.

		Returns:
			str: The temperature.
		"""
		return self.attr(ExifTag.TEMPERATURE)
	
	@property
	def wb(self) -> str | None:
		"""
		Get the white balance from the EXIF data of the given file.

		Returns:
			str: The white balance.

		Examples:
			>>> photo = Photo('/media/pi/SD_CARD/DCIM/100MSDCF/IMG_1234.arw')
		"""
		return self.attr(ExifTag.WB)
	
	@property
	def wb_mode(self) -> str | None:
		"""
		Get the white balance mode from the EXIF data of the given file.

		Returns:
			str: The white balance mode.
		"""
		return self.attr(ExifTag.WB_MODE)
	
	@property
	def width(self) -> int | None:
		"""
		Get the width from the EXIF data of the given file.

		Returns:
			int: The width.

		Examples:
			>>> photo = Photo('/media/pi/SD_CARD/DCIM/100MSDCF/IMG_1234.arw')
			>>> photo.width
			6000
		"""
		return self.attr(ExifTag.WIDTH)
	
	@property
	def resolution(self) -> str | None:
		"""
		Get the resolution from the EXIF data of the given file.

		Returns:
			str: The resolution.
		"""
		return self.attr(ExifTag.RESOLUTION)
	
	@property
	def number(self) -> str:
		"""
		Get the photo number. If it is not set manually, it will be the filename number suffix.

		The number suffix is any number of digits at the end of the filename.

		Returns:
			str: The filename number suffix.

		Examples:
			>>> photo = Photo('/media/pi/SD_CARD/DCIM/100MSDCF/JAM_1234_1.arw', number='5678')
			>>> photo.number
			'5678'
			>>> photo = Photo('/media/pi/SD_CARD/DCIM/100MSDCF/JAM_1234.arw')
			>>> photo.number
			'1234'
		"""
		if self._number is not None:
			return self._number
		
		matches = re.search(r'(\d+)(\.[a-zA-Z]{1,5})?$', self.path)
		if matches is None:
			return None
		return int(matches.group(1))
	
	@number.setter
	def number(self, value: int):
		"""
		Set the photo number.

		Args:
			value (int): The photo number.
		"""
		self._number = value
	
	@property
	def extension(self) -> str:
		"""
		Get the file extension from the given file.

		Returns:
			str: The file extension.

		Examples:
			>>> photo = Photo('/media/pi/SD_CARD/DCIM/100MSDCF/JAM_1234.arw')
			>>> photo.extension
			'arw'
		"""
		# If there is no decimal, then there is no extension
		if '.' not in self.path:
			return ""

		return self.path.lower().split('.')[-1]
	
	@property
	def checksum(self) -> str:
		"""
		Get the checksum of this file.

		Returns:
			str: The checksum.

		Examples:
			>>> photo = Photo('/media/pi/SD_CARD/DCIM/100MSDCF/JAM_1234.arw')
			>>> photo.checksum
			'8f3d1d8a'
		"""
		return Validator.calculate_checksum(self.path)
	
	def attr(self, key : ExifTag) -> str | float | int | None:
		"""
		Get the EXIF data from the given file.

		Args:
			key (str): The key to get the EXIF data for.

		Returns:
			str | float | int: The EXIF data.

		Examples:
			>>> get_exif_data(ExifTag.EXPOSURE_TIME)
			{'EXIF ExposureTime': (1, 100)}
		"""
		try:
			with open(self.path, 'rb') as image_file:
				tags = exifread.process_file(image_file, details=False)

			# Convert from ASCII and Signed Ratio to string and float
			# address problems such as "AssertionError: (0x0110) ASCII=ILCE-7RM4 @ 340 != 'ILCE-7MR4'"
			value = tags[key]
			if isinstance(value, exifread.utils.Ratio):
				return value.decimal()
			if isinstance(value, exifread.classes.IfdTag):
				# If field type is an int, return an int
				if value.field_type in [3, 4, 8, 9]:
					return int(value.values[0])
				# If field type is a float, return a float
				if value.field_type in [11, 12]:
					return float(value.values[0])
				# If field type is a ratio or signed ratio, perform the division and reeturn a float
				if value.field_type in [5, 10]:
					return value.values[0].num / value.values[0].den
				return value.printable
			if isinstance(value, bytes):
				return value.decode('utf-8')
			if value is None:
				return None
		
			return exifread.utils.make_string(value)
		except KeyError:
			logger.warning('Unable to find attribute %s in %s', key, self.path)
			logger.warning('Tags are %s', tags)
			return None
	
	def is_jpg(self) -> bool:
		"""
		Checks if the given file is a JPG.

		Returns:
			bool: True if the file is a JPG, False otherwise.

		Examples:
			>>> photo = Photo('/media/pi/SD_CARD/DCIM/100MSDCF/IMG_1234.jpg')
			>>> photo.is_jpg()
			True
		"""
		return self.extension == 'jpg' or self.extension == 'jpeg'
	
	def __str__(self):
		return self.path<|MERGE_RESOLUTION|>--- conflicted
+++ resolved
@@ -21,6 +21,7 @@
 import datetime
 from enum import Enum
 import errno
+import math
 import math
 import os
 import re
@@ -200,11 +201,12 @@
 		shutter_speed = self.ss
 		iso = self.iso
 		if not aperture or not shutter_speed or not iso:
-			return None
-<<<<<<< HEAD
-=======
+		aperture = self.aperture
+		shutter_speed = self.ss
+		iso = self.iso
+		if not aperture or not shutter_speed or not iso:
+			return None
 		
->>>>>>> 42ef1f85
 		return round(math.log2((aperture ** 2) / shutter_speed * iso), 2)
 	
 	@property
